--- conflicted
+++ resolved
@@ -1,342 +1,188 @@
-<<<<<<< HEAD
-# Hap.py Release Notes / Change Log
-
-## v0.3.1
-
-| Ticket   | Description                                                                    |
-|----------|--------------------------------------------------------------------------------|
-| HAP-184  | check for empty query/ref vcf                                                  |
-| HAP-185  | som.py --fix-chr-query does not fix MT appropriately                          |
-| HAP-187  | som.py automatically resolve whether the --fix-chr-query switch is required  |
-| HAP-192  | Missing chromosomes cause fp.rate computation to fail in som.py                |
-| HAP-201  | hap.py integration tests failing because of trailing white space               |
-| HAP-189  | refactor storage of INFO and FORMAT, extract preprocessing into separate script|
-| HAP-207  | Count TP, FN and FP outside confident regions as UNK                           |
-| HAP-208  | Simpler deployment with vcfeval                                                |
-
-## v0.3.0
-
-| Ticket   | Description                                                                    |
-|----------|--------------------------------------------------------------------------------|
-| HAP-181  | Need documentation with detailed description of hap.py output                  |
-| HAP-188  | Support GA4GH stratification regions                                           |
-| HAP-190  | Implement final output format for 0.3.0                                        |
-| HAP-193  | Implement indel length binning                                                 |
-
-## v0.2.9
-
-| Ticket  | Description                                                                  |
-|---------|------------------------------------------------------------------------------|
-| HAP-149 | Fix vcfeval integration via GA4GH interface                                  |
-| HAP-154 | ROC Support for Mutect2                                                      |
-| HAP-161 | Output GT precision and FP counts for wrong GTs and wrong alleles separately |
-| HAP-166 | Indel haplotype enumeration bug                                              |
-| HAP-169 | Change quantify/xcmp output be GA4GH compliant                               |
-| HAP-170 | Som.py ROCs not correct in some cases                                        |
-| HAP-171 | ROC support using vcfeval                                                    |
-| HAP-176 | One run for PASS and ALL to fix ROCs                                         |
-| HAP-177 | CNX doesn't extract caller name correctly for Mutect2                        |
-| HAP-179 | Symmetric FP and FN for genotype mismatch                                    |
-| HAP-183 | Handling GATK gVCF \<NON\_REF\> alleles                                      |
-| HAP-186 | Update documentation and release notes                                       |
-
-
-## v0.2.8
-
-| Ticket   | Description                                                                    |
-|----------|--------------------------------------------------------------------------------|
-| HAP-147  | Normalisation problem where het-alts cancel each other out                     |
-| HAP-151  | handle INDELs of undetermined length                                           |
-| HAP-152  | Implement Ti/Tv computation                                                    |
-| HAP-155  | Improve support for GRC37 / non-chr-prefix references                          |
-| HAP-157  | Calculate per-MB FP rate (as an "absolute" equivalent to precision)s           |
-| HAP-162  | Som.py outputs INF precision when FP and TP are 0                              |
-| HAP-163  | Release notes and final test                                                   |
-| HAP-164  | Sync up som.py empirical scoring features                                      |
-| HAP-165  | Speed improvements in quantify and upgrade to htslib 1.3                       |
-
-## v0.2.7
-
-| Ticket   | Description                                                                    |
-|--------- | ------------------------------------------------------------------------------ |
-| HAP-133  | Parse platypus version strings correctly                                       |
-| HAP-134  | Calculate AFs from BAM for som.py feature table                                |
-| HAP-135  | Som.py labels some variants twice in admixture comparisons                     |
-| HAP-136  | Better Strelka feature extraction                                              |
-| HAP-137  | GT ordering makes unit test fail                                               |
-| HAP-138  | Add het/hom ratio to output table                                              |
-| HAP-139  | Document hap.py in Docker usage                                                |
-| HAP-140  | Misleading error messages when checkout headers in hap.py                      |
-| HAP-141  | Remove / improve reference check error message                                 |
-| HAP-142  | Som.py -- stratify by AF brackets                                              |
-| HAP-143  | Empty VCF files cause failure                                                  |
-| HAP-144  | Add filtered FN vs. absent FN to result table                                  |
-| HAP-145  | Hap.py -o switch doesn't accept prefix in current directory                    |
-
-## v0.2.6
-
-| Ticket   | Description                                                                    |
-|----------|--------------------------------------------------------------------------------|
-| HAP-83   | premature exit when multimerging gvcfs                                         |
-| HAP-123  | Varscan2 DP rates are not calculated correctly                                 |
-| HAP-124  | Som.py --fix-chr-truth doesn't fix chr names in the ambi bed files             |
-| HAP-126  | Add VCF Validation Step                                                        |
-| HAP-127  | Make -X the default behaviour (write extended metrics unless told otherwise)   |
-| HAP-128  | Hap.py ROCs for Freebayes and Platypus                                         |
-| HAP-129  | Som.py should support FP regions from Ambi file                                |
-
-## v0.2.5
-
-| Ticket    | Description                                                                      |
-|-----------|----------------------------------------------------------------------------------|
-| HAP-119   | ROCs should use TP variant types from query, not truth                           |
-| HAP-120   | Write ROC data into JSON output                                                  |
-| HAP-122   | Integrate VCFEval for matching                                                   |
-| HAP-121   | Installer fails on some systems                                                  |
-
-## v0.2.4
-
-| Ticket    | Description                                                                      |
-|-----------|----------------------------------------------------------------------------------|
-| HAP-103   | Germline ROC curves                                                              |
-| HAP-115   | --no-internal-* options are broken                                               |
-| HAP-116   | Quantify errors don't get printed                                                |
-| HAP-117   | Raw count quantify calls don't respect locations passed to hap.py                |
-
-## v0.2.3
-
-| Ticket    | Description                                                                      |
-|-----------|----------------------------------------------------------------------------------|
-| HAP-106   | blocksplit / quantify segfault when reading faulty VCF                           |
-| HAP-107   | Som.py tests fail in SD                                                          |
-| HAP-109   | Hap.py fails for ambiguous bases in reference fasta                              |
-| HAP-111   | Remove muscle dependency code and legacy stuff that depends on it                |
-| HAP-112   | Add option for hap.py to disable haplotype matching                              |
-| HAP-113   | Check for output folder at start                                                 |
-| HAP-79    | Well-formed vcf output file                                                      |
-| HAP-100   | Clean up tests, fix platform-dependent sorting issues                            |
-
-## v0.2.2
-
-| Ticket    | Description                                                                              |
-|-----------|------------------------------------------------------------------------------------------|
-| HAP-23    | Multi-sample variant graph implementation                                                |
-| HAP-52    | Create runner / wrapper script to run inside Docker                                      |
-| HAP-78    | Reference FASTA handling                                                                 |
-| HAP-88    | Refactor Cmake files to build included Boost, move build of dependencies to build folder |
-| HAP-90    | Implement parallel graph enumeration                                                     |
-| HAP-92    | Quantify should annotate the output VCF according to actual status                       |
-| HAP-94    | Add allele counts by type (rather than per NT) back in                                   |
-| HAP-95    | Stratified feature output                                                                |
-| HAP-96    | cnx aligners empty                                                                       |
-| HAP-97    | Hap.py does not quote or escape file path internally and fails on paths with spaces      |
-| HAP-99    | som.py should also be able to fix truth chr names                                        |
-| HAP-102   | Eliminate / clear up Locations.unknown                                                   |
-| HAP-104   | Fix samtools build when using modules, add eb files                                      |
-
-## v0.2.1
-
-| Ticket    | Description                                                                      |
-|-----------|----------------------------------------------------------------------------------|
-| HAP-86    | Not all vcfeval sites are matched                                                |
-| HAP-87    | auto chr naming detection broken                                                 |
-| HAP-89    | Treatment of filtered variants should not be as optional                         |
-| HAP-93    | GT mismatches are not counted as FP when no confident regions are specified.     |
-| HAP-82    | Print error (or at least warning) for bogus command-line arguments               |
-
-## v0.2.0
-
-| Ticket    | Description                                                                      |
-|-----------|----------------------------------------------------------------------------------|
-| HAP-39    | Implement Allelic-primitive variant splitting                                    |
-| HAP-72    | QUAL misleading for type=missing records                                         |
-| HAP-74    | Remove setup.py                                                                  |
-| HAP-75    | Document the fact that bed files with tracks aren't supported.                   |
-| HAP-76    | Add version information to output / simple output                                |
-| HAP-77    | som.py should write puma metrics JSON file also                                  |
-| HAP-80    | Handle -P switch correctly for silver variants in PG 8.0                         |
-| HAP-81    | Support VQSR ROCs in som.py                                                      |
-| HAP-84    | no hap.py versions in output                                                     |
-| HAP-71    | Hap.py fails on BED files with track information                                 |
-
-## v0.1.6
-
-| Ticket    | Description                                                                      |
-|-----------|----------------------------------------------------------------------------------|
-| HAP-8     | Write user documentation                                                         |
-| HAP-54    | Version number does not display                                                  |
-| HAP-59    | Change som.py test to PG Admixture data                                          |
-| HAP-62    | hap.py non-verbose fail when FP regions file not found                           |
-| HAP-63    | Add more comprehensive PG hap.py test (PGv7 vs. GATK 1.6 on chr21)               |
-
-## v0.1.5
-
-| Ticket    | Description                                                                      |
-|-----------|----------------------------------------------------------------------------------|
-| HAP-22    | Split ref-match blocks into SNPs and indels                                      |
-| HAP-44    | Clean up + Migrate Dockerfile to Ubuntu 14.04                                    |
-| HAP-46    | Test + add GA4GH difficult indels to test set                                    |
-| HAP-49    | som.py should do ROC curves                                                      |
-| HAP-56    | Define value in metrics.json                                                     |
-| HAP-57    | -R option can make xcmp fail                                                     |
-| HAP-58    | Add option for verbosity levels or to write message to log file                  |
-| HAP-54    | Version number does not display                                                  |
-| HAP-62    | hap.py non-verbose fail when FP regions file not found                           |
-| HAP-63    | Add more comprehensive PG hap.py test (PGv7 vs. GATK 1.6 on chr21)               |
-
-
-=======
-# Hap.py Release Notes / Change Log   
-   
-## 0.2.11   
-   
-HAP-205 fix EVS feature support in som.py   
-HAP-197 AF binning with arbitrary boundaries in som.py   
-HAP-206  Fix header for BLT in hap.py output   
-   
-## 0.2.10   
-   
-HAP-184 check for empty query/ref vcf   
-HAP-185 som.py --fix-chr-query does not fix MT appropriately   
-HAP-187 som.py automatically resolve whether the --fix-chr-query switch is required   
-HAP-192 Missing chromosomes cause fp.rate computation to fail in som.py   
-HAP-201 hap.py integration tests failing because of trailing white space   
-   
-## v0.2.9   
-   
-HAP-149	Fix vcfeval integration via GA4GH interface   
-HAP-154	ROC Support for Mutect2   
-HAP-161	Output GT precision and FP counts for wrong GTs and wrong alleles separately   
-HAP-166	Indel haplotype enumeration bug   
-HAP-169	Change quantify/xcmp output be GA4GH compliant   
-HAP-170	Som.py ROCs not correct in some cases   
-HAP-171	ROC support using vcfeval   
-HAP-176	One run for PASS and ALL to fix ROCs   
-HAP-177	CNX doesn't extract caller name correctly for Mutect2   
-HAP-179	Symmetric FP and FN for genotype mismatch   
-HAP-183	Handling GATK gVCF \<NON\_REF\> alleles   
-HAP-186	Update documentation and release notes   
-   
-   
-## v0.2.8   
-   
-HAP-147 Normalisation problem where het-alts cancel each other out   
-HAP-151 handle INDELs of undetermined length   
-HAP-152 Implement Ti/Tv computation   
-HAP-155 Improve support for GRC37 / non-chr-prefix references   
-HAP-157 Calculate per-MB FP rate (as an "absolute" equivalent to precision)s   
-HAP-162 Som.py outputs INF precision when FP and TP are 0   
-HAP-163 Release notes and final test   
-HAP-164 Sync up som.py empirical scoring features   
-HAP-165 Speed improvements in quantify and upgrade to htslib 1.3   
-   
-## v0.2.7   
-   
-HAP-133 Parse platypus version strings correctly   
-HAP-134 Calculate AFs from BAM for som.py feature table   
-HAP-135 Som.py labels some variants twice in admixture comparisons   
-HAP-136 Better Strelka feature extraction   
-HAP-137 GT ordering makes unit test fail   
-HAP-138 Add het/hom ratio to output table   
-HAP-139 Document hap.py in Docker usage   
-HAP-140 Misleading error messages when checkout headers in hap.py   
-HAP-141 Remove / improve reference check error message   
-HAP-142 Som.py -- stratify by AF brackets   
-HAP-143 Empty VCF files cause failure   
-HAP-144 Add filtered FN vs. absent FN to result table   
-HAP-145 Hap.py -o switch doesn't accept prefix in current directory   
-   
-## v0.2.6   
-   
-HAP-83  premature exit when multimerging gvcfs   
-HAP-123 Varscan2 DP rates are not calculated correctly   
-HAP-124 Som.py --fix-chr-truth doesn't fix chr names in the ambi bed files   
-HAP-126 Add VCF Validation Step   
-HAP-127 Make -X the default behaviour (write extended metrics unless told otherwise)   
-HAP-128 Hap.py ROCs for Freebayes and Platypus   
-HAP-129 Som.py should support FP regions from Ambi file   
-   
-## v0.2.5   
-   
-HAP-119 ROCs should use TP variant types from query, not truth   
-HAP-120 Write ROC data into JSON output   
-HAP-122 Integrate VCFEval for matching   
-HAP-121 Installer fails on some systems   
-   
-## v0.2.4   
-   
-HAP-103 Germline ROC curves   
-HAP-115 --no-internal-* options are broken   
-HAP-116 Quantify errors don't get printed   
-HAP-117 Raw count quantify calls don't respect locations passed to hap.py   
-   
-## v0.2.3   
-   
-HAP-106 blocksplit / quantify segfault when reading faulty VCF   
-HAP-107 Som.py tests fail in SD   
-HAP-109 Hap.py fails for ambiguous bases in reference fasta   
-HAP-111 Remove muscle dependency code and legacy stuff that depends on it   
-HAP-112 Add option for hap.py to disable haplotype matching   
-HAP-113 Check for output folder at start   
-HAP-79  Well-formed vcf output file   
-HAP-100 Clean up tests, fix platform-dependent sorting issues   
-   
-## v0.2.2   
-   
-HAP-23  Multi-sample variant graph implementation   
-HAP-52  Create runner / wrapper script to run inside Docker   
-HAP-78  Reference FASTA handling   
-HAP-88  Refactor Cmake files to build included Boost, move build of dependencies to build folder   
-HAP-90  Implement parallel graph enumeration   
-HAP-92  Quantify should annotate the output VCF according to actual status   
-HAP-94  Add allele counts by type (rather than per NT) back in   
-HAP-95  Stratified feature output   
-HAP-96  cnx aligners empty   
-HAP-97  Hap.py does not quote or escape file path internally and fails on paths with spaces   
-HAP-99  som.py should also be able to fix truth chr names   
-HAP-102 Eliminate / clear up Locations.unknown   
-HAP-104 Fix samtools build when using modules, add eb files   
-   
-## v0.2.1   
-   
-HAP-86  Not all vcfeval sites are matched   
-HAP-87  auto chr naming detection broken   
-HAP-89  Treatment of filtered variants should not be as optional   
-HAP-93  GT mismatches are not counted as FP when no confident regions are specified.   
-HAP-82  Print error (or at least warning) for bogus command-line arguments   
-   
-## v0.2.0   
-   
-HAP-39  Implement Allelic-primitive variant splitting   
-HAP-72  QUAL misleading for type=missing records   
-HAP-74  Remove setup.py   
-HAP-75  Document the fact that bed files with tracks aren't supported.   
-HAP-76  Add version information to output / simple output   
-HAP-77  som.py should write puma metrics JSON file also   
-HAP-80  Handle -P switch correctly for silver variants in PG 8.0   
-HAP-81  Support VQSR ROCs in som.py   
-HAP-84  no hap.py versions in output   
-HAP-71  Hap.py fails on BED files with track information   
-   
-## v0.1.6   
-   
-HAP-8   Write user documentation   
-HAP-54  Version number does not display   
-HAP-59  Change som.py test to PG Admixture data   
-HAP-62  hap.py non-verbose fail when FP regions file not found   
-HAP-63  Add more comprehensive PG hap.py test (PGv7 vs. GATK 1.6 on chr21)   
-   
-## v0.1.5   
-   
-HAP-22  Split ref-match blocks into SNPs and indels   
-HAP-44  Clean up + Migrate Dockerfile to Ubuntu 14.04   
-HAP-46  Test + add GA4GH difficult indels to test set   
-HAP-49  som.py should do ROC curves   
-HAP-56  Define value in metrics.json   
-HAP-57  -R option can make xcmp fail   
-HAP-58  Add option for verbosity levels or to write message to log file   
-HAP-54  Version number does not display   
-HAP-62  hap.py non-verbose fail when FP regions file not found   
-HAP-63  Add more comprehensive PG hap.py test (PGv7 vs. GATK 1.6 on chr21)   
-   
->>>>>>> 40d018ed
+# Hap.py Release Notes / Change Log
+
+## v0.3.1
+
+| Ticket   | Description                                                                    |
+|----------|--------------------------------------------------------------------------------|
+| HAP-184  | check for empty query/ref vcf                                                  |
+| HAP-185  | som.py --fix-chr-query does not fix MT appropriately                           |
+| HAP-187  | som.py automatically resolve whether the --fix-chr-query switch is required    |
+| HAP-189  | refactor storage of INFO and FORMAT, extract preprocessing into separate script|
+| HAP-192  | Missing chromosomes cause fp.rate computation to fail in som.py                |
+| HAP-197  | AF binning with arbitrary boundaries in som.py                                 |
+| HAP-201  | hap.py integration tests failing because of trailing white space               |
+| HAP-205  | fix EVS feature support in som.py                                              |
+| HAP-206  | Fix header for BLT in hap.py output                                            |
+| HAP-207  | Count TP, FN and FP outside confident regions as UNK                           |
+| HAP-208  | Simpler deployment with vcfeval                                                |
+
+## v0.3.0
+
+| Ticket   | Description                                                                    |
+|----------|--------------------------------------------------------------------------------|
+| HAP-181  | Need documentation with detailed description of hap.py output                  |
+| HAP-188  | Support GA4GH stratification regions                                           |
+| HAP-190  | Implement final output format for 0.3.0                                        |
+| HAP-193  | Implement indel length binning                                                 |
+
+## v0.2.9
+
+| Ticket  | Description                                                                  |
+|---------|------------------------------------------------------------------------------|
+| HAP-149 | Fix vcfeval integration via GA4GH interface                                  |
+| HAP-154 | ROC Support for Mutect2                                                      |
+| HAP-161 | Output GT precision and FP counts for wrong GTs and wrong alleles separately |
+| HAP-166 | Indel haplotype enumeration bug                                              |
+| HAP-169 | Change quantify/xcmp output be GA4GH compliant                               |
+| HAP-170 | Som.py ROCs not correct in some cases                                        |
+| HAP-171 | ROC support using vcfeval                                                    |
+| HAP-176 | One run for PASS and ALL to fix ROCs                                         |
+| HAP-177 | CNX doesn't extract caller name correctly for Mutect2                        |
+| HAP-179 | Symmetric FP and FN for genotype mismatch                                    |
+| HAP-183 | Handling GATK gVCF \<NON\_REF\> alleles                                      |
+| HAP-186 | Update documentation and release notes                                       |
+
+
+## v0.2.8
+
+| Ticket   | Description                                                                    |
+|----------|--------------------------------------------------------------------------------|
+| HAP-147  | Normalisation problem where het-alts cancel each other out                     |
+| HAP-151  | handle INDELs of undetermined length                                           |
+| HAP-152  | Implement Ti/Tv computation                                                    |
+| HAP-155  | Improve support for GRC37 / non-chr-prefix references                          |
+| HAP-157  | Calculate per-MB FP rate (as an "absolute" equivalent to precision)s           |
+| HAP-162  | Som.py outputs INF precision when FP and TP are 0                              |
+| HAP-163  | Release notes and final test                                                   |
+| HAP-164  | Sync up som.py empirical scoring features                                      |
+| HAP-165  | Speed improvements in quantify and upgrade to htslib 1.3                       |
+
+## v0.2.7
+
+| Ticket   | Description                                                                    |
+|--------- | ------------------------------------------------------------------------------ |
+| HAP-133  | Parse platypus version strings correctly                                       |
+| HAP-134  | Calculate AFs from BAM for som.py feature table                                |
+| HAP-135  | Som.py labels some variants twice in admixture comparisons                     |
+| HAP-136  | Better Strelka feature extraction                                              |
+| HAP-137  | GT ordering makes unit test fail                                               |
+| HAP-138  | Add het/hom ratio to output table                                              |
+| HAP-139  | Document hap.py in Docker usage                                                |
+| HAP-140  | Misleading error messages when checkout headers in hap.py                      |
+| HAP-141  | Remove / improve reference check error message                                 |
+| HAP-142  | Som.py -- stratify by AF brackets                                              |
+| HAP-143  | Empty VCF files cause failure                                                  |
+| HAP-144  | Add filtered FN vs. absent FN to result table                                  |
+| HAP-145  | Hap.py -o switch doesn't accept prefix in current directory                    |
+
+## v0.2.6
+
+| Ticket   | Description                                                                    |
+|----------|--------------------------------------------------------------------------------|
+| HAP-83   | premature exit when multimerging gvcfs                                         |
+| HAP-123  | Varscan2 DP rates are not calculated correctly                                 |
+| HAP-124  | Som.py --fix-chr-truth doesn't fix chr names in the ambi bed files             |
+| HAP-126  | Add VCF Validation Step                                                        |
+| HAP-127  | Make -X the default behaviour (write extended metrics unless told otherwise)   |
+| HAP-128  | Hap.py ROCs for Freebayes and Platypus                                         |
+| HAP-129  | Som.py should support FP regions from Ambi file                                |
+
+## v0.2.5
+
+| Ticket    | Description                                                                      |
+|-----------|----------------------------------------------------------------------------------|
+| HAP-119   | ROCs should use TP variant types from query, not truth                           |
+| HAP-120   | Write ROC data into JSON output                                                  |
+| HAP-122   | Integrate VCFEval for matching                                                   |
+| HAP-121   | Installer fails on some systems                                                  |
+
+## v0.2.4
+
+| Ticket    | Description                                                                      |
+|-----------|----------------------------------------------------------------------------------|
+| HAP-103   | Germline ROC curves                                                              |
+| HAP-115   | --no-internal-* options are broken                                               |
+| HAP-116   | Quantify errors don't get printed                                                |
+| HAP-117   | Raw count quantify calls don't respect locations passed to hap.py                |
+
+## v0.2.3
+
+| Ticket    | Description                                                                      |
+|-----------|----------------------------------------------------------------------------------|
+| HAP-106   | blocksplit / quantify segfault when reading faulty VCF                           |
+| HAP-107   | Som.py tests fail in SD                                                          |
+| HAP-109   | Hap.py fails for ambiguous bases in reference fasta                              |
+| HAP-111   | Remove muscle dependency code and legacy stuff that depends on it                |
+| HAP-112   | Add option for hap.py to disable haplotype matching                              |
+| HAP-113   | Check for output folder at start                                                 |
+| HAP-79    | Well-formed vcf output file                                                      |
+| HAP-100   | Clean up tests, fix platform-dependent sorting issues                            |
+
+## v0.2.2
+
+| Ticket    | Description                                                                              |
+|-----------|------------------------------------------------------------------------------------------|
+| HAP-23    | Multi-sample variant graph implementation                                                |
+| HAP-52    | Create runner / wrapper script to run inside Docker                                      |
+| HAP-78    | Reference FASTA handling                                                                 |
+| HAP-88    | Refactor Cmake files to build included Boost, move build of dependencies to build folder |
+| HAP-90    | Implement parallel graph enumeration                                                     |
+| HAP-92    | Quantify should annotate the output VCF according to actual status                       |
+| HAP-94    | Add allele counts by type (rather than per NT) back in                                   |
+| HAP-95    | Stratified feature output                                                                |
+| HAP-96    | cnx aligners empty                                                                       |
+| HAP-97    | Hap.py does not quote or escape file path internally and fails on paths with spaces      |
+| HAP-99    | som.py should also be able to fix truth chr names                                        |
+| HAP-102   | Eliminate / clear up Locations.unknown                                                   |
+| HAP-104   | Fix samtools build when using modules, add eb files                                      |
+
+## v0.2.1
+
+| Ticket    | Description                                                                      |
+|-----------|----------------------------------------------------------------------------------|
+| HAP-86    | Not all vcfeval sites are matched                                                |
+| HAP-87    | auto chr naming detection broken                                                 |
+| HAP-89    | Treatment of filtered variants should not be as optional                         |
+| HAP-93    | GT mismatches are not counted as FP when no confident regions are specified.     |
+| HAP-82    | Print error (or at least warning) for bogus command-line arguments               |
+
+## v0.2.0
+
+| Ticket    | Description                                                                      |
+|-----------|----------------------------------------------------------------------------------|
+| HAP-39    | Implement Allelic-primitive variant splitting                                    |
+| HAP-72    | QUAL misleading for type=missing records                                         |
+| HAP-74    | Remove setup.py                                                                  |
+| HAP-75    | Document the fact that bed files with tracks aren't supported.                   |
+| HAP-76    | Add version information to output / simple output                                |
+| HAP-77    | som.py should write puma metrics JSON file also                                  |
+| HAP-80    | Handle -P switch correctly for silver variants in PG 8.0                         |
+| HAP-81    | Support VQSR ROCs in som.py                                                      |
+| HAP-84    | no hap.py versions in output                                                     |
+| HAP-71    | Hap.py fails on BED files with track information                                 |
+
+## v0.1.6
+
+| Ticket    | Description                                                                      |
+|-----------|----------------------------------------------------------------------------------|
+| HAP-8     | Write user documentation                                                         |
+| HAP-54    | Version number does not display                                                  |
+| HAP-59    | Change som.py test to PG Admixture data                                          |
+| HAP-62    | hap.py non-verbose fail when FP regions file not found                           |
+| HAP-63    | Add more comprehensive PG hap.py test (PGv7 vs. GATK 1.6 on chr21)               |
+
+## v0.1.5
+
+| Ticket    | Description                                                                      |
+|-----------|----------------------------------------------------------------------------------|
+| HAP-22    | Split ref-match blocks into SNPs and indels                                      |
+| HAP-44    | Clean up + Migrate Dockerfile to Ubuntu 14.04                                    |
+| HAP-46    | Test + add GA4GH difficult indels to test set                                    |
+| HAP-49    | som.py should do ROC curves                                                      |
+| HAP-56    | Define value in metrics.json                                                     |
+| HAP-57    | -R option can make xcmp fail                                                     |
+| HAP-58    | Add option for verbosity levels or to write message to log file                  |
+| HAP-54    | Version number does not display                                                  |
+| HAP-62    | hap.py non-verbose fail when FP regions file not found                           |
+| HAP-63    | Add more comprehensive PG hap.py test (PGv7 vs. GATK 1.6 on chr21)               |
+